--- conflicted
+++ resolved
@@ -1069,8 +1069,6 @@
 
             expect(err).to.be.null();
             expect(value).to.equal({ a: 1, b: 'a' });
-<<<<<<< HEAD
-=======
             done();
         });
     });
@@ -1093,7 +1091,6 @@
 
             expect(err).to.be.null();
             expect(value).to.equal({ a: 1, b: 'a' });
->>>>>>> a3e1cf5f
             done();
         });
     });
@@ -1229,12 +1226,7 @@
         });
     });
 
-<<<<<<< HEAD
-    it('should pass validation with extra keys and remove them when skipExtraKeys is set locally', (done) => {
-=======
-
     it('should pass validation with extra keys and remove them when stripUnknown is set locally', (done) => {
->>>>>>> a3e1cf5f
 
         const localConfig = Joi.object({
             a: Joi.number().min(0).max(3),
@@ -1251,8 +1243,6 @@
 
             expect(err).to.be.null();
             expect(value).to.equal({ a: 1, b: 'a' });
-<<<<<<< HEAD
-=======
 
             localConfig.validate(value, (err2, value2) => {
 
@@ -1280,7 +1270,6 @@
 
             expect(err).to.be.null();
             expect(value).to.equal({ a: 1, b: 'a' });
->>>>>>> a3e1cf5f
 
             localConfig.validate(value, (err2, value2) => {
 
