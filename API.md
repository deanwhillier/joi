--- conflicted
+++ resolved
@@ -1,9 +1,5 @@
 <!-- version -->
-<<<<<<< HEAD
 # 9.0.0-2 API Reference
-=======
-# 8.4.1 API Reference
->>>>>>> a3e1cf5f
 <!-- versionstop -->
 
 <img src="https://raw.github.com/hapijs/joi/master/images/validation.png" align="right" />
